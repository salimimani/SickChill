<%
    import sickbeard
    import calendar
    from sickbeard.common import SKIPPED, WANTED, UNAIRED, ARCHIVED, IGNORED, SNATCHED, SNATCHED_PROPER, SNATCHED_BEST, FAILED
    from sickbeard.common import Quality, qualityPresets, qualityPresetStrings
    from sickbeard import db, sbdatetime, network_timezones
    import datetime
    import re
%>	
<%include file="/inc_top.mako"/>

<%
    myDB = db.DBConnection()
    today = str(datetime.date.today().toordinal())
    layout = sickbeard.HOME_LAYOUT

    status_quality  = '(' + ','.join([str(x) for x in Quality.SNATCHED + Quality.SNATCHED_PROPER]) + ')'
    status_download = '(' + ','.join([str(x) for x in Quality.DOWNLOADED + [ARCHIVED]]) + ')'

<<<<<<< HEAD
    sql_statement  = 'SELECT showid, '
=======
    sql_statement = 'SELECT showid, '

    sql_statement += '(SELECT COUNT(*) FROM tv_episodes WHERE showid=tv_eps.showid AND season > 0 AND episode > 0 AND airdate > 1 AND status IN ' + status_quality + ') AS ep_snatched, '
    sql_statement += '(SELECT COUNT(*) FROM tv_episodes WHERE showid=tv_eps.showid AND season > 0 AND episode > 0 AND airdate > 1 AND status IN ' + status_download + ') AS ep_downloaded, '
>>>>>>> 1606e941

    sql_statement += '(SELECT COUNT(*) FROM tv_episodes WHERE showid=tv_eps.showid AND season > 0 AND episode > 0 AND airdate > 1 AND status IN ' + status_quality + ') AS ep_snatched, '
    sql_statement += '(SELECT COUNT(*) FROM tv_episodes WHERE showid=tv_eps.showid AND season > 0 AND episode > 0 AND airdate > 1 AND status IN ' + status_download + ') AS ep_downloaded, '
    sql_statement += '(SELECT COUNT(*) FROM tv_episodes WHERE showid=tv_eps.showid AND season > 0 AND episode > 0 AND airdate > 1 '
    sql_statement += ' AND ((airdate <= ' + today + ' AND (status = ' + str(SKIPPED) + ' OR status = ' + str(WANTED) + ' OR status = ' + str(FAILED) + ')) '
    sql_statement += ' OR (status IN ' + status_quality + ') OR (status IN ' + status_download + '))) AS ep_total, '
<<<<<<< HEAD
=======

>>>>>>> 1606e941
    sql_statement += ' (SELECT airdate FROM tv_episodes WHERE showid=tv_eps.showid AND airdate >= ' + today + ' AND (status = ' + str(UNAIRED) + ' OR status = ' + str(WANTED) + ') ORDER BY airdate ASC LIMIT 1) AS ep_airs_next, '
    sql_statement += ' (SELECT airdate FROM tv_episodes WHERE showid=tv_eps.showid AND airdate > 1 AND status <> ' + str(UNAIRED) + ' ORDER BY airdate DESC LIMIT 1) AS ep_airs_prev '
    sql_statement += ' FROM tv_episodes tv_eps GROUP BY showid'

    sql_result = myDB.select(sql_statement)

    show_stat = {}
    max_download_count = 1000

    for cur_result in sql_result:
        show_stat[cur_result['showid']] = cur_result
        if cur_result['ep_total'] > max_download_count:
            max_download_count = cur_result['ep_total']

    max_download_count = max_download_count * 100
%>

<script type="text/javascript" charset="utf-8">
<!--

\$.tablesorter.addParser({
    id: 'loadingNames',
    is: function(s) {
        return false;
    },
    format: function(s) {
        if (s.indexOf('Loading...') == 0)
          return s.replace('Loading...','000');
        else
        % if not sickbeard.SORT_ARTICLE:
            return (s || '').replace(/^(The|A|An)\s/i,'');
        % else:
            return (s || '');
        % endif
    },
    type: 'text'
});

\$.tablesorter.addParser({
    id: 'quality',
    is: function(s) {
        return false;
    },
    format: function(s) {
        return s.replace('hd1080p',5).replace('hd720p',4).replace('hd',3).replace('sd',2).replace('any',1).replace('custom',7);
    },
    type: 'numeric'
});

\$.tablesorter.addParser({
    id: 'eps',
    is: function(s) {
        return false;
    },
    format: function(s) {
        match = s.match(/^(.*)/);

        if (match == null || match[1] == "?")
          return -10;

        var nums = match[1].split(" / ");
        if (nums[0].indexOf("+") != -1) {
            var num_parts = nums[0].split("+");
            nums[0] = num_parts[0];
        }

        nums[0] = parseInt(nums[0])
        nums[1] = parseInt(nums[1])

        if (nums[0] === 0)
          return nums[1];

        var finalNum = parseInt($max_download_count*nums[0]/nums[1]);
        var pct = Math.round((nums[0]/nums[1])*100) / 1000
        if (finalNum > 0)
          finalNum += nums[0];

        return finalNum + pct;
    },
    type: 'numeric'
});


\$(document).ready(function(){

    \$("img#network").on('error', function(){
        \$(this).parent().text(\$(this).attr('alt'));
        \$(this).remove();
    });

    \$("#showListTableShows:has(tbody tr)").tablesorter({
        sortList: [[6,1],[2,0]],
        textExtraction: {
            0: function(node) { return \$(node).find("span").text().toLowerCase(); },
            1: function(node) { return \$(node).find("span").text().toLowerCase(); },
            3: function(node) { return \$(node).find("span").prop("title").toLowerCase(); },
            4: function(node) { return \$(node).find("span").text().toLowerCase(); },
            5: function(node) { return \$(node).find("span").text(); },
            6: function(node) { return \$(node).find("img").attr("alt"); }
        },
        widgets: ['saveSort', 'zebra', 'stickyHeaders', 'filter', 'columnSelector'],
        headers: {
            0: { sorter: 'isoDate' },
            1: { columnSelector: false },
            2: { sorter: 'loadingNames' },
            4: { sorter: 'quality' },
            5: { sorter: 'eps' },
            % if sickbeard.FILTER_ROW:
                6: { filter : 'parsed' }
            % endif
        },
        widgetOptions : {
            % if sickbeard.FILTER_ROW:
                filter_columnFilters: true,
                filter_hideFilters : true,
                filter_saveFilters : true,
                filter_functions : {
                   5:function(e, n, f, i, r, c) {
                        var test = false;
                        var pct = Math.floor((n % 1) * 1000);
                        if (f === '') {
                           test = true;
                        } else {
                            var result = f.match(/(<|<=|>=|>)\s(\d+)/i);
                            if (result) {
                                if (result[1] === "<") {
                                    if (pct < parseInt(result[2])) {
                                        test = true;
                                    }
                                } else if (result[1] === "<=") {
                                    if (pct <= parseInt(result[2])) {
                                        test = true;
                                    }
                                } else if (result[1] === ">=") {
                                    if (pct >= parseInt(result[2])) {
                                        test = true;
                                    }
                                } else if (result[1] === ">") {
                                    if (pct > parseInt(result[2])) {
                                        test = true;
                                    }
                                }
                            }

                            var result = f.match(/(\d+)\s(-|to)\s(\d+)/i);
                            if (result) {
                                if ((result[2] === "-") || (result[2] === "to")) {
                                    if ((pct >= parseInt(result[1])) && (pct <= parseInt(result[3]))) {
                                        test = true;
                                    }
                                }
                            }

                            var result = f.match(/(=)?\s?(\d+)\s?(=)?/i);
                            if (result) {
                                if ((result[1] === "=") || (result[3] === "=")) {
                                    if (parseInt(result[2]) === pct) {
                                        test = true;
                                    }
                                }
                            }

                            if (!isNaN(parseFloat(f)) && isFinite(f)) {
                                if (parseInt(f) === pct) {
                                    test = true;
                                }
                            }
                        }
                        return test;
                    },
                },
            % else:
                filter_columnFilters: false,
            % endif
            filter_reset: '.resetshows',
            columnSelector_mediaquery: false,
        },
        sortStable: true,
        sortAppend: [[2,0]]
    });

    \$("#showListTableAnime:has(tbody tr)").tablesorter({
        sortList: [[6,1],[2,0]],
        textExtraction: {
            0: function(node) { return \$(node).find("span").text().toLowerCase(); },
            1: function(node) { return \$(node).find("span").text().toLowerCase(); },
            3: function(node) { return \$(node).find("span").prop("title").toLowerCase(); },
            4: function(node) { return \$(node).find("span").text().toLowerCase(); },
            5: function(node) { return \$(node).find("span").text(); },
            6: function(node) { return \$(node).find("img").attr("alt"); }
        },
        widgets: ['saveSort', 'zebra', 'stickyHeaders', 'filter', 'columnSelector'],
        headers: {
            0: { sorter: 'isoDate' },
            1: { columnSelector: false },
            2: { sorter: 'loadingNames' },
            4: { sorter: 'quality' },
            5: { sorter: 'eps' },
            % if sickbeard.FILTER_ROW:
            6: { filter : 'parsed' }
            % endif
        },
        widgetOptions : {
            % if sickbeard.FILTER_ROW:
                filter_columnFilters: true,
                filter_hideFilters : true,
                filter_saveFilters : true,
                filter_functions : {
                   5:function(e, n, f, i, r, c) {
                        var test = false;
                        var pct = Math.floor((n % 1) * 1000);
                        if (f === '') {
                           test = true;
                        } else {
                            var result = f.match(/(<|<=|>=|>)\s(\d+)/i);
                            if (result) {
                                if (result[1] === "<") {
                                    if (pct < parseInt(result[2])) {
                                        test = true;
                                    }
                                } else if (result[1] === "<=") {
                                    if (pct <= parseInt(result[2])) {
                                        test = true;
                                    }
                                } else if (result[1] === ">=") {
                                    if (pct >= parseInt(result[2])) {
                                        test = true;
                                    }
                                } else if (result[1] === ">") {
                                    if (pct > parseInt(result[2])) {
                                        test = true;
                                    }
                                }
                            }

                            var result = f.match(/(\d+)\s(-|to)\s(\d+)/i);
                            if (result) {
                                if ((result[2] === "-") || (result[2] === "to")) {
                                    if ((pct >= parseInt(result[1])) && (pct <= parseInt(result[3]))) {
                                        test = true;
                                    }
                                }
                            }

                            var result = f.match(/(=)?\s?(\d+)\s?(=)?/i);
                            if (result) {
                                if ((result[1] === "=") || (result[3] === "=")) {
                                    if (parseInt(result[2]) === pct) {
                                        test = true;
                                    }
                                }
                            }

                            if (!isNaN(parseFloat(f)) && isFinite(f)) {
                                if (parseInt(f) === pct) {
                                    test = true;
                                }
                            }
                        }
                        return test;
                    },
                },
            % else:
                filter_columnFilters: false,
            % endif
            filter_reset: '.resetanime',
            columnSelector_mediaquery: false,
        },
        sortStable: true,
        sortAppend: [[2,0]]
    });

    if (\$("#showListTableShows").find("tbody").find("tr").size() > 0)
        \$.tablesorter.filter.bindSearch( "#showListTableShows", \$('.search') );

    % if sickbeard.ANIME_SPLIT_HOME:
        if (\$("#showListTableAnime").find("tbody").find("tr").size() > 0)
            \$.tablesorter.filter.bindSearch( "#showListTableAnime", \$('.search') );
    % endif

    <% fuzzydate = 'airdate' %>
    % if sickbeard.FUZZY_DATING:
    fuzzyMoment({
        dtInline : ${('true', 'false')[sickbeard.layout == 'poster']},
        containerClass : '.${fuzzydate}',
        dateHasTime : false,
        dateFormat : '${sickbeard.DATE_PRESET}',
        timeFormat : '${sickbeard.TIME_PRESET}',
        trimZero : ${('false', 'true')[sickbeard.TRIM_ZERO == True]}
    });
    % endif

    var \$container = [\$('#container'), \$('#container-anime')];

    jQuery.each(\$container, function (j) {
        this.isotope({
            itemSelector: '.show',
            sortBy : '${sickbeard.POSTER_SORTBY}',
            sortAscending: ${sickbeard.POSTER_SORTDIR},
            layoutMode: 'masonry',
            masonry: {
                columnWidth: 13,
                isFitWidth: true
            },
            getSortData: {
                name: function( itemElem ) {
                    var name = \$( itemElem ).attr('data-name');
                    % if not sickbeard.SORT_ARTICLE:
                        return (name || '').replace(/^(The|A|An)\s/i,'');
                    % else:
                        return (name || '');
                    % endif
                },
                network: '[data-network]',
                date: function( itemElem ) {
                    var date = \$( itemElem ).attr('data-date');
                    return date.length && parseInt( date, 10 ) || Number.POSITIVE_INFINITY;
                },
                progress: function( itemElem ) {
                    var progress = \$( itemElem ).attr('data-progress');
                    return progress.length && parseInt( progress, 10 ) || Number.NEGATIVE_INFINITY;
                }
            }
        });
    });

    \$('#postersort').on( 'change', function() {
        var sortValue = this.value;
        \$('#container').isotope({ sortBy: sortValue });
        \$('#container-anime').isotope({ sortBy: sortValue });
        \$.get(this.options[this.selectedIndex].getAttribute('data-sort'));
    });

    \$('#postersortdirection').on( 'change', function() {
        var sortDirection = this.value;
        sortDirection = sortDirection == 'true';
        \$('#container').isotope({ sortAscending: sortDirection });
        \$('#container-anime').isotope({ sortAscending: sortDirection });
        \$.get(this.options[this.selectedIndex].getAttribute('data-sort'));
    });

    \$('#popover')
        .popover({
          placement: 'bottom',
          html: true, // required if content has HTML
          content: '<div id="popover-target"></div>'
        })
        // bootstrap popover event triggered when the popover opens
        .on('shown.bs.popover', function () {
          // call this function to copy the column selection code into the popover
          \$.tablesorter.columnSelector.attachTo( \$('#showListTableShows'), '#popover-target');
          % if sickbeard.ANIME_SPLIT_HOME:
            \$.tablesorter.columnSelector.attachTo( \$('#showListTableAnime'), '#popover-target');
          % endif
        });

});

//-->
</script>

% if not header is UNDEFINED:
    <h1 class="header">${header}</h1>
% else:
    <h1 class="title">${title}</h1>
% endif

<div id="HomeLayout" class="pull-right" style="margin-top: -40px;">
    % if layout != 'poster':
        <button id="popover" type="button" class="btn btn-inline">Select Column</button>
    % endif
    <span> Layout:
        <select name="layout" class="form-control form-control-inline input-sm" onchange="location = this.options[this.selectedIndex].value;">
            <option value="${sbRoot}/setHomeLayout/?layout=poster" ${('', ' selected="selected"')[sickbeard.HOME_LAYOUT == 'poster']}>Poster</option>
            <option value="${sbRoot}/setHomeLayout/?layout=small" ${('', ' selected="selected"')[sickbeard.HOME_LAYOUT == 'small']}>Small Poster</option>
            <option value="${sbRoot}/setHomeLayout/?layout=banner" ${('', ' selected="selected"')[sickbeard.HOME_LAYOUT == 'banner']}>Banner</option>
            <option value="${sbRoot}/setHomeLayout/?layout=simple" ${('', ' selected="selected"')[sickbeard.HOME_LAYOUT == 'simple']}>Simple</option>
        </select>
        % if layout != 'poster':
        Search:
            <input class="search form-control form-control-inline input-sm input200" type="search" data-column="2" placeholder="Search Show Name">
            <button type="button" class="resetshows resetanime btn btn-inline">Reset Search</button>
        % endif
    </span>

    % if layout == 'poster':
    &nbsp;
    <span> Sort By:
        <select id="postersort" class="form-control form-control-inline input-sm">
            <option value="name" data-sort="${sbRoot}/setPosterSortBy/?sort=name" ${('', ' selected="selected"')[sickbeard.POSTER_SORTBY == 'name']}>Name</option>
            <option value="date" data-sort="${sbRoot}/setPosterSortBy/?sort=date" ${('', ' selected="selected"')[sickbeard.POSTER_SORTBY == 'date']}>Next Episode</option>
            <option value="network" data-sort="${sbRoot}/setPosterSortBy/?sort=network" ${('', ' selected="selected"')[sickbeard.POSTER_SORTBY == 'network']}>Network</option>
            <option value="progress" data-sort="${sbRoot}/setPosterSortBy/?sort=progress" ${('', ' selected="selected"')[sickbeard.POSTER_SORTBY == 'progress']}>Progress</option>
        </select>
    </span>
    &nbsp;
    <span> Sort Order:
        <select id="postersortdirection" class="form-control form-control-inline input-sm">
            <option value="true" data-sort="${sbRoot}/setPosterSortDir/?direction=1" ${('', ' selected="selected"')[sickbeard.POSTER_SORTDIR == 1]}>Asc</option>
            <option value="false" data-sort="${sbRoot}/setPosterSortDir/?direction=0" ${('', ' selected="selected"')[sickbeard.POSTER_SORTDIR == 0]}>Desc</option>
        </select>
    </span>
    &nbsp;

    % endif
</div>

% for curShowlist in showlists:
    <% curListType = curShowlist[0] %>
    <% myShowList = list(curShowlist[1]) %>
    % if curListType == "Anime":
        <h1 class="header">Anime List</h1>
    % endif
% if layout == 'poster':
<div id="${('container-anime', 'container')[curListType == 'Anime' and layout == 'poster']}" class="clearfix">
<div class="posterview">
% for curLoadingShow in sickbeard.showQueueScheduler.action.loadingShowList:
    % if curLoadingShow.show == None:
        <div class="show" data-name="0" data-date="010101" data-network="0" data-progress="101">
            <img alt="" title="${curLoadingShow.show_name}" class="show-image" style="border-bottom: 1px solid #111;" src="${sbRoot}/images/poster.png" />
            <div class="show-details">
                <div class="show-add">Loading... (${curLoadingShow.show_name})</div>
            </div>
        </div>

    % endif
% endfor

${myShowList.sort(lambda x, y: cmp(x.name, y.name))}
% for curShow in myShowList:

<%
    cur_airs_next = ''
    cur_snatched = 0
    cur_downloaded = 0
    cur_total = 0
    download_stat_tip = ''
    display_status = curShow.status

    if None is not display_status:
        if re.search(r'(?i)(?:new|returning)\s*series', curShow.status):
            display_status = 'Continuing'
        elif re.search(r'(?i)(?:nded)', curShow.status):
            display_status = 'Ended'

    if curShow.indexerid in show_stat:
        cur_airs_next = show_stat[curShow.indexerid]['ep_airs_next']

        cur_snatched = show_stat[curShow.indexerid]['ep_snatched']
        if not cur_snatched:
            cur_snatched = 0

        cur_downloaded = show_stat[curShow.indexerid]['ep_downloaded']
        if not cur_downloaded:
            cur_downloaded = 0

        cur_total = show_stat[curShow.indexerid]['ep_total']
        if not cur_total:
            cur_total = 0

    if cur_total != 0:
        download_stat = str(cur_downloaded)
        download_stat_tip = "Downloaded: " + str(cur_downloaded)
        if cur_snatched > 0:
            download_stat = download_stat
            download_stat_tip = download_stat_tip + "&#013;" + "Snatched: " + str(cur_snatched)

        download_stat = download_stat + " / " + str(cur_total)
        download_stat_tip = download_stat_tip + "&#013;" + "Total: " + str(cur_total)
    else:
        download_stat = '?'
        download_stat_tip = "no data"

    nom = cur_downloaded
    den = cur_total
    if den == 0:
        den = 1

    progressbar_percent = nom * 100 / den

    data_date = '6000000000.0'
    if cur_airs_next:
        data_date = calendar.timegm(sbdatetime.sbdatetime.convert_to_setting(network_timezones.parse_date_time(cur_airs_next, curShow.airs, curShow.network)).timetuple())
    elif None is not display_status:
        if 'nded' not in display_status and 1 == int(curShow.paused):
            data_date = '5000000500.0'
        elif 'ontinu' in display_status:
            data_date = '5000000000.0'
        elif 'nded' in display_status:
            data_date = '5000000100.0'
%>
    <div class="show" id="show${curShow.indexerid}" data-name="${curShow.name}" data-date="${data_date}" data-network="${curShow.network}" data-progress="${progressbar_percent}">
        <div class="show-image">
            <a href="${sbRoot}/home/displayShow?show=${curShow.indexerid}"><img alt="" class="show-image" src="${sbRoot}/showPoster/?show=${curShow.indexerid}&amp;which=poster_thumb" /></a>
        </div>

        <div id="progressbar${curShow.indexerid}"></div>
            <script type="text/javascript">
            <!--
                \$(function() {
                    \$("\#progressbar${curShow.indexerid}").progressbar({
                    value: $progressbar_percent });
                    classvalue = $progressbar_percent
                    if (classvalue<20) {
                        classtoadd = "progress-20"
                    }
                    if (classvalue>=20 && classvalue<40) {
                        classtoadd = "progress-40"
                    }
                    if (classvalue>=40 && classvalue<80) {
                        classtoadd = "progress-60"
                    }
                    if (classvalue>=80 && classvalue<100) {
                        classtoadd = "progress-80"
                    }
                    if (classvalue==100) {
                        classtoadd = "progress-100"
                    }
                    \$("\#progressbar$curShow.indexerid > .ui-progressbar-value").addClass(classtoadd);
                });
            //-->
            </script>

        <div class="show-title">
            ${curShow.name}
        </div>

        <div class="show-date">
% if cur_airs_next:
    <% ldatetime = sbdatetime.sbdatetime.convert_to_setting(network_timezones.parse_date_time(cur_airs_next, curShow.airs, curShow.network)) %>
            <span class="${fuzzydate}">
            <%
                try:
                    print str(sbdatetime.sbdatetime.sbfdate(ldatetime))
                except ValueError:
                    print 'Invalid date'
                    pass
            %>
            </span>
% else:
    <% output_html = '?' %>
    % if None is not display_status:
        % if 'nded' not in display_status and 1 == int(curShow.paused):
            output_html = 'Paused'
        % elif display_status:
            output_html = display_status
        % endif
    % endif
    ${output_html}
% endif
        </div>

        <table width="100%" cellspacing="1" border="0" cellpadding="0">
            <tr>
                <td class="show-table">
                    <span class="show-dlstats" title="${download_stat_tip}">${download_stat}</span>
                </td>

                <td class="show-table">
                    % if layout != 'simple':
                        % if curShow.network:
                            <span title="${curShow.network}"><img class="show-network-image" src="${sbRoot}/showNetworkLogo/?show=${curShow.indexerid}" alt="${curShow.network}" title="${curShow.network}" /></span>
                        % else:
                            <span title="No Network"><img class="show-network-image" src="${sbRoot}/images/network/nonetwork.png" alt="No Network" title="No Network" /></span>
                        % endif
                    % else:
                        <span title="${curShow.network}">${curShow.network}</span>
                    % endif
                </td>

                <td class="show-table">
                    % if curShow.quality in qualityPresets:
                        <span class="show-quality">${qualityPresetStrings[curShow.quality]}</span>
                    % else:
                        <span class="show-quality">Custom</span>
                    % endif
                </td>
            </tr>
        </table>

    </div>

% endfor
</div>
</div>

% else:

<table id="showListTable${curListType}" class="tablesorter" cellspacing="1" border="0" cellpadding="0">

    <thead>
        <tr>
            <th class="nowrap">Next Ep</th>
            <th class="nowrap">Prev Ep</th>
            <th>Show</th>
            <th>Network</th>
            <th>Quality</th>
            <th>Downloads</th>
            <th>Active</th>
            <th>Status</th>
        </tr>
    </thead>

    <tfoot>
        <tr>
            <th rowspan="1" colspan="1" align="center"><a href="${sbRoot}/home/addShows/">Add Show</a></th>
            <th>&nbsp;</th>
            <th>&nbsp;</th>
            <th>&nbsp;</th>
            <th>&nbsp;</th>
            <th>&nbsp;</th>
            <th>&nbsp;</th>
            <th>&nbsp;</th>
        </tr>
    </tfoot>


% if sickbeard.showQueueScheduler.action.loadingShowList:
    <tbody class="tablesorter-infoOnly">
% for curLoadingShow in sickbeard.showQueueScheduler.action.loadingShowList:

  <%
      if curLoadingShow.show != None and curLoadingShow.show in sickbeard.showList:
          continue
  %>

  <tr>
    <td align="center">(loading)</td>
    <td></td>
    <td>
    % if curLoadingShow.show == None:
    <span title="">Loading... (${curLoadingShow.show_name})</span>
    % else:
    <a href="displayShow?show=${curLoadingShow.show.indexerid}">${curLoadingShow.show.name}</a>
    % endif
    </td>
    <td></td>
    <td></td>
    <td></td>
    <td></td>
  </tr>
% endfor
    </tbody>
% endif

    <tbody>

${myShowList.sort(lambda x, y: cmp(x.name, y.name))}
% for curShow in myShowList:

<%
    cur_airs_next = ''
    cur_airs_prev = ''
    cur_snatched = 0
    cur_downloaded = 0
    cur_total = 0
    download_stat_tip = ''

    if curShow.indexerid in show_stat:
        cur_airs_next = show_stat[curShow.indexerid]['ep_airs_next']
        cur_airs_prev = show_stat[curShow.indexerid]['ep_airs_prev']

        cur_snatched = show_stat[curShow.indexerid]['ep_snatched']
        if not cur_snatched:
            cur_snatched = 0

        cur_downloaded = show_stat[curShow.indexerid]['ep_downloaded']
        if not cur_downloaded:
            cur_downloaded = 0

        cur_total = show_stat[curShow.indexerid]['ep_total']
        if not cur_total:
            cur_total = 0

    if cur_total != 0:
        download_stat = str(cur_downloaded)
        download_stat_tip = "Downloaded: " + str(cur_downloaded)
        if cur_snatched > 0:
            download_stat = download_stat + "+" + str(cur_snatched)
            download_stat_tip = download_stat_tip + "&#013;" + "Snatched: " + str(cur_snatched)

        download_stat = download_stat + " / " + str(cur_total)
        download_stat_tip = download_stat_tip + "&#013;" + "Total: " + str(cur_total)
    else:
        download_stat = '?'
        download_stat_tip = "no data"

    nom = cur_downloaded
    den = cur_total
    if den == 0:
        den = 1

    progressbar_percent = nom * 100 / den
%>
    <tr>

    % if cur_airs_next:
        ${ldatetime = sbdatetime.sbdatetime.convert_to_setting(network_timezones.parse_date_time(cur_airs_next, curShow.airs, curShow.network))}
        % try:
            ${temp_sbfdate_next = sbdatetime.sbdatetime.sbfdate(ldatetime)}
            ${temp_timegm_next = calendar.timegm(ldatetime.timetuple())}
            <td align="center" class="nowrap">
                <div class="${fuzzydate}">${temp_sbfdate_next}</div>
                <span class="sort_data">${temp_timegm_next}</span>
            </td>
        % except ValueError:
            <td align="center" class="nowrap"></td>
        % endtry
    % else:
        <td align="center" class="nowrap"></td>
    % endif

    % if cur_airs_prev:
        ${pdatetime = sbdatetime.sbdatetime.convert_to_setting(network_timezones.parse_date_time(cur_airs_prev, curShow.airs, curShow.network))}
        % try:
            ${temp_sbfdate_prev = sbdatetime.sbdatetime.sbfdate(pdatetime)}
            ${temp_timegm_prev = calendar.timegm(pdatetime.timetuple())}
            <td align="center" class="nowrap">
                <div class="${fuzzydate}">${temp_sbfdate_prev}</div>
                <span class="sort_data">${temp_timegm_prev}</span>
            </td>
        % except ValueError:
            <td align="center" class="nowrap"></td>
        % endtry
    % else:
        <td align="center" class="nowrap"></td>
    % endif

    % if layout == 'small':
        <td class="tvShow">
            <div class="imgsmallposter ${layout}">
                <a href="${sbRoot}/showPoster/?show=${curShow.indexerid}&amp;which=${layout}" rel="dialog" title="${curShow.name}">
                    <img src="${sbRoot}/showPoster/?show=${curShow.indexerid}&amp;which=poster_thumb" class="$layout" alt="${curShow.indexerid}"/>
                </a>
                <a href="${sbRoot}/home/displayShow?show=${curShow.indexerid}" style="vertical-align: middle;">${curShow.name}</a>
            </div>
        </td>
    % elif layout == 'banner':
        <td>
            <span style="display: none;">${curShow.name}</span>
            <div class="imgbanner ${layout}">
                <a href="${sbRoot}/home/displayShow?show=${curShow.indexerid}">
                <img src="${sbRoot}/showPoster/?show=${curShow.indexerid}&amp;which=banner" class="${layout}" alt="${curShow.indexerid}" title="${curShow.name}"/>
            </div>
        </td>
    % elif layout == 'simple':
        <td class="tvShow"><a href="${sbRoot}/home/displayShow?show=${curShow.indexerid}">${curShow.name}</a></td>
    % endif

    % if layout != 'simple':
        <td align="center">
        % if curShow.network:
            <span title="${curShow.network}"><img id="network" width="54" height="27" src="${sbRoot}/showNetworkLogo/?show=${curShow.indexerid}" alt="${curShow.network}" title="${curShow.network}" /></span>
        % else:
            <span title="No Network"><img id="network" width="54" height="27" src="${sbRoot}/images/network/nonetwork.png" alt="No Network" title="No Network" /></span>
        % endif
        </td>
    % else:
        <td>
            <span title="${curShow.network}">${curShow.network}</span>
        </td>
    % endif

    % if curShow.quality in qualityPresets:
        <td align="center"><span class="quality ${qualityPresetStrings[curShow.quality]}">${qualityPresetStrings[curShow.quality]}</span></td>
    % else:
        <td align="center"><span class="quality Custom">Custom</span></td>
    % endif

        <td align="center"><span style="display: none;">${download_stat}</span><div id="progressbar${curShow.indexerid}" style="position:relative;"></div>
            <script type="text/javascript">
            <!--
                \$(function() {
                    \$("\#progressbar$curShow.indexerid").progressbar({
                    value: $progressbar_percent });
                    \$("\#progressbar$curShow.indexerid").append( "<div class='progressbarText' title='${download_stat_tip}'>${download_stat}</div>" )
                    classvalue = $progressbar_percent
                    if (classvalue<20) {
                        classtoadd = "progress-20"
                    }
                    if (classvalue>=20 && classvalue<40) {
                        classtoadd = "progress-40"
                    }
                    if (classvalue>=40 && classvalue<80) {
                        classtoadd = "progress-60"
                    }
                    if (classvalue>=80 && classvalue<100) {
                        classtoadd = "progress-80"
                    }
                    if (classvalue==100) {
                        classtoadd = "progress-100"
                    }
                    \$("\#progressbar${curShow.indexerid} > .ui-progressbar-value").addClass(classtoadd);
                });
            //-->
            </script>
        </td>

        <td align="center">
<<<<<<< HEAD
% if sickbeard.TRAKT_USE_ROLLING_DOWNLOAD and sickbeard.USE_TRAKT:
            <img src="${sbRoot}/images/${('yes16.png", alt="Yes"', 'no16.png", alt="No"')[int(curShow.paused) == 0]} width="16" height="16" />
% else:
            <img src="${sbRoot}/images/${('yes16.png", alt="Yes"', 'no16.png", alt="No"')[int(curShow.paused) == 0 and curShow.status == 'Continuing']} width="16" height="16" />
=======
% if sickbeard.TRAKT_USE_ROLLING_DOWNLOAD and sickbeard.USE_TRAKT
            <img src="${sbRoot}/images/${('no16.png", alt="No"', 'yes16.png", alt="Yes"')[int(curShow.paused) == 0]} width="16" height="16" />
% else
            <img src="${sbRoot}/images/${('no16.png", alt="No"', 'yes16.png", alt="Yes"')[int(curShow.paused) == 0 and curShow.status == 'Continuing']} width="16" height="16" />
>>>>>>> 1606e941
% endif
        </td>

        <td align="center">
${display_status = curShow.status}
% if None is not display_status:
    % if re.search(r'(?i)(?:new|returning)\s*series', curShow.status):
        ${display_status = 'Continuing'}
    % elif re.search(r'(?i)(?:nded)', curShow.status):
        ${display_status = 'Ended'}
    % endif
% endif

        ${display_status}

        </td>

    </tr>

% endfor
</tbody>
</table>

% endif
% endfor
<%include file="/inc_bottom.mako"/><|MERGE_RESOLUTION|>--- conflicted
+++ resolved
@@ -17,24 +17,14 @@
     status_quality  = '(' + ','.join([str(x) for x in Quality.SNATCHED + Quality.SNATCHED_PROPER]) + ')'
     status_download = '(' + ','.join([str(x) for x in Quality.DOWNLOADED + [ARCHIVED]]) + ')'
 
-<<<<<<< HEAD
     sql_statement  = 'SELECT showid, '
-=======
-    sql_statement = 'SELECT showid, '
-
-    sql_statement += '(SELECT COUNT(*) FROM tv_episodes WHERE showid=tv_eps.showid AND season > 0 AND episode > 0 AND airdate > 1 AND status IN ' + status_quality + ') AS ep_snatched, '
-    sql_statement += '(SELECT COUNT(*) FROM tv_episodes WHERE showid=tv_eps.showid AND season > 0 AND episode > 0 AND airdate > 1 AND status IN ' + status_download + ') AS ep_downloaded, '
->>>>>>> 1606e941
 
     sql_statement += '(SELECT COUNT(*) FROM tv_episodes WHERE showid=tv_eps.showid AND season > 0 AND episode > 0 AND airdate > 1 AND status IN ' + status_quality + ') AS ep_snatched, '
     sql_statement += '(SELECT COUNT(*) FROM tv_episodes WHERE showid=tv_eps.showid AND season > 0 AND episode > 0 AND airdate > 1 AND status IN ' + status_download + ') AS ep_downloaded, '
     sql_statement += '(SELECT COUNT(*) FROM tv_episodes WHERE showid=tv_eps.showid AND season > 0 AND episode > 0 AND airdate > 1 '
     sql_statement += ' AND ((airdate <= ' + today + ' AND (status = ' + str(SKIPPED) + ' OR status = ' + str(WANTED) + ' OR status = ' + str(FAILED) + ')) '
     sql_statement += ' OR (status IN ' + status_quality + ') OR (status IN ' + status_download + '))) AS ep_total, '
-<<<<<<< HEAD
-=======
-
->>>>>>> 1606e941
+
     sql_statement += ' (SELECT airdate FROM tv_episodes WHERE showid=tv_eps.showid AND airdate >= ' + today + ' AND (status = ' + str(UNAIRED) + ' OR status = ' + str(WANTED) + ') ORDER BY airdate ASC LIMIT 1) AS ep_airs_next, '
     sql_statement += ' (SELECT airdate FROM tv_episodes WHERE showid=tv_eps.showid AND airdate > 1 AND status <> ' + str(UNAIRED) + ' ORDER BY airdate DESC LIMIT 1) AS ep_airs_prev '
     sql_statement += ' FROM tv_episodes tv_eps GROUP BY showid'
@@ -834,17 +824,10 @@
         </td>
 
         <td align="center">
-<<<<<<< HEAD
 % if sickbeard.TRAKT_USE_ROLLING_DOWNLOAD and sickbeard.USE_TRAKT:
             <img src="${sbRoot}/images/${('yes16.png", alt="Yes"', 'no16.png", alt="No"')[int(curShow.paused) == 0]} width="16" height="16" />
 % else:
             <img src="${sbRoot}/images/${('yes16.png", alt="Yes"', 'no16.png", alt="No"')[int(curShow.paused) == 0 and curShow.status == 'Continuing']} width="16" height="16" />
-=======
-% if sickbeard.TRAKT_USE_ROLLING_DOWNLOAD and sickbeard.USE_TRAKT
-            <img src="${sbRoot}/images/${('no16.png", alt="No"', 'yes16.png", alt="Yes"')[int(curShow.paused) == 0]} width="16" height="16" />
-% else
-            <img src="${sbRoot}/images/${('no16.png", alt="No"', 'yes16.png", alt="Yes"')[int(curShow.paused) == 0 and curShow.status == 'Continuing']} width="16" height="16" />
->>>>>>> 1606e941
 % endif
         </td>
 
